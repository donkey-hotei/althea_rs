<<<<<<< HEAD
#![cfg_attr(feature = "system_alloc", feature(alloc_system, allocator_api))]
=======
#![cfg_attr(
    feature = "system_alloc",
    feature(alloc_system, allocator_api)
)]
>>>>>>> 056bd0a7
#![cfg_attr(feature = "clippy", feature(plugin))]
#![cfg_attr(feature = "clippy", plugin(clippy))]

#[cfg(feature = "system_alloc")]
extern crate alloc_system;

#[cfg(feature = "system_alloc")]
use alloc_system::System;

#[cfg(feature = "system_alloc")]
#[global_allocator]
static A: System = System;

extern crate diesel;
#[macro_use]
extern crate failure;
#[macro_use]
extern crate lazy_static;
#[macro_use]
extern crate log;
#[macro_use]
extern crate serde_derive;
#[macro_use]
extern crate serde_json;

extern crate actix;
extern crate actix_web;
extern crate bytes;
extern crate clu;
extern crate docopt;
extern crate dotenv;
extern crate env_logger;
extern crate eui48;
extern crate futures;
extern crate handlebars;
extern crate ipnetwork;
extern crate lettre;
extern crate lettre_email;
extern crate minihttpse;
extern crate rand;
extern crate regex;
extern crate reqwest;
extern crate serde;
extern crate settings;
extern crate tokio;
extern crate tokio_core;
extern crate trust_dns_resolver;

use settings::{RitaCommonSettings, RitaExitSettings, RitaExitSettingsStruct};

use docopt::Docopt;
#[cfg(not(test))]
use settings::FileWrite;

use actix::registry::SystemService;
use actix::*;
use actix_web::http::Method;
use actix_web::*;

extern crate althea_kernel_interface;
extern crate althea_types;
extern crate babel_monitor;
extern crate exit_db;
extern crate num256;

pub mod actix_utils;
mod middleware;
mod rita_common;
mod rita_exit;

use rita_common::dashboard::network_endpoints::*;
use rita_common::network_endpoints::*;
use rita_exit::network_endpoints::*;

use std::sync::{Arc, RwLock};

#[cfg(test)]
use std::sync::Mutex;

#[derive(Debug, Deserialize)]
struct Args {
    flag_config: String,
    flag_future: bool,
}

lazy_static! {
    static ref USAGE: String = format!(
        "Usage: rita_exit --config=<settings>
Options:
    -c, --config=<settings>   Name of config file
    --future                    Enable B side of A/B releases
About:
    Version {}
    git hash {}",
        env!("CARGO_PKG_VERSION"),
        env!("GIT_HASH")
    );
}

use althea_kernel_interface::KernelInterface;

#[cfg(not(test))]
use althea_kernel_interface::LinuxCommandRunner;
#[cfg(test)]
use althea_kernel_interface::TestCommandRunner;

#[cfg(test)]
lazy_static! {
    pub static ref KI: Box<KernelInterface> = Box::new(TestCommandRunner {
        run_command: Arc::new(Mutex::new(Box::new(|_program, _args| {
            panic!("kernel interface used before initialized");
        })))
    });
}

#[cfg(not(test))]
lazy_static! {
    pub static ref KI: Box<KernelInterface> = Box::new(LinuxCommandRunner {});
}

#[cfg(not(test))]
lazy_static! {
    pub static ref SETTING: Arc<RwLock<RitaExitSettingsStruct>> = {
        let args: Args = Docopt::new((*USAGE).as_str())
            .and_then(|d| d.deserialize())
            .unwrap_or_else(|e| e.exit());

        let settings_file = args.flag_config;

        let s = RitaExitSettingsStruct::new_watched(&settings_file).unwrap();

        s.set_future(args.flag_future);

        clu::exit_init("linux", s.clone());

        s.read().unwrap().write(&settings_file).unwrap();

        s
    };
}

#[cfg(test)]
lazy_static! {
    pub static ref SETTING: Arc<RwLock<RitaExitSettingsStruct>> =
        { Arc::new(RwLock::new(RitaExitSettingsStruct::default())) };
}

fn main() {
    env_logger::init();

    let args: Args = Docopt::new((*USAGE).as_str())
        .and_then(|d| d.deserialize())
        .unwrap_or_else(|e| e.exit());

    let settings_file = args.flag_config;

    // to get errors before lazy static
    RitaExitSettingsStruct::new(&settings_file).expect("Settings parse failure");

    trace!("Starting");
    info!(
        "crate ver {}, git hash {}",
        env!("CARGO_PKG_VERSION"),
        env!("GIT_HASH")
    );
    trace!("Starting with Identity: {:?}", SETTING.get_identity());

    let system = actix::System::new(format!("main {}", SETTING.get_network().own_ip));

    assert!(rita_common::debt_keeper::DebtKeeper::from_registry().connected());
    assert!(rita_common::payment_controller::PaymentController::from_registry().connected());
    assert!(rita_common::tunnel_manager::TunnelManager::from_registry().connected());
    assert!(rita_common::http_client::HTTPClient::from_registry().connected());
    assert!(rita_common::traffic_watcher::TrafficWatcher::from_registry().connected());

    assert!(rita_exit::traffic_watcher::TrafficWatcher::from_registry().connected());
    assert!(rita_exit::db_client::DbClient::from_registry().connected());

    server::new(|| App::new().resource("/hello", |r| r.method(Method::POST).with(hello_response)))
        .bind(format!("[::0]:{}", SETTING.get_network().rita_hello_port))
        .unwrap()
        .shutdown_timeout(0)
        .start();
    server::new(|| {
        App::new().resource("/make_payment", |r| {
            r.method(Method::POST).with(make_payments)
        })
    }).workers(1)
        .bind(format!("[::0]:{}", SETTING.get_network().rita_contact_port))
        .unwrap()
        .shutdown_timeout(0)
        .start();

    // Exit stuff
    server::new(|| {
        App::new()
            .resource("/setup", |r| r.method(Method::POST).with(setup_request))
            .resource("/status", |r| {
                r.method(Method::POST).with_async(status_request)
            })
            .resource("/list", |r| r.method(Method::POST).with(list_clients))
            .resource("/exit_info", |r| {
                r.method(Method::GET).with(get_exit_info_http)
            })
            .resource("/rtt", |r| r.method(Method::GET).with(rtt))
    }).bind(format!(
        "[::0]:{}",
        SETTING.get_exit_network().exit_hello_port
    ))
        .unwrap()
        .shutdown_timeout(0)
        .start();

    // Dashboard
    server::new(|| {
        App::new()
            .middleware(middleware::Headers)
            // assuming exit nodes dont need wifi
            //.resource("/wifisettings", |r| r.route().filter(pred::Get()).h(get_wifi_config))
            //.resource("/wifisettings", |r| r.route().filter(pred::Post()).h(set_wifi_config))
            .route("/info", Method::GET, get_own_info)
            .route("/settings", Method::GET, get_settings)
            .route("/settings", Method::POST, set_settings)
            .route("/version", Method::GET, version)
    }).bind(format!(
        "[::0]:{}",
        SETTING.get_network().rita_dashboard_port
    ))
        .unwrap()
        .shutdown_timeout(0)
        .start();

    let common = rita_common::rita_loop::RitaLoop::new();
    let _: Addr<_> = common.start();

    let exit = rita_exit::rita_loop::RitaLoop {};
    let _: Addr<_> = exit.start();

    system.run();
}<|MERGE_RESOLUTION|>--- conflicted
+++ resolved
@@ -1,11 +1,7 @@
-<<<<<<< HEAD
-#![cfg_attr(feature = "system_alloc", feature(alloc_system, allocator_api))]
-=======
 #![cfg_attr(
     feature = "system_alloc",
     feature(alloc_system, allocator_api)
 )]
->>>>>>> 056bd0a7
 #![cfg_attr(feature = "clippy", feature(plugin))]
 #![cfg_attr(feature = "clippy", plugin(clippy))]
 
