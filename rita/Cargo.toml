[package]
name = "rita"
version = "0.1.0"
authors = ["Jehan <jehan.tremback@gmail.com>"]

[dependencies]
babel_monitor = { path = "../babel_monitor" }
althea_types = { path = "../althea_types" }
althea_kernel_interface = { path = "../althea_kernel_interface" }
traffic_watcher = { path = "./traffic_watcher"}
payment_controller = { path = "./payment_controller" }
debt_keeper = { path = "./debt_keeper" }
tunnel_manager = { path = "./tunnel_manager" }
num256 = { path = "../num256" }
ip_network = "0.1"
log = "0.3"
docopt = "0.8.1"
simple_logger = "0.4.0"
rouille = "1.0.3"
serde = "1.0.24"
serde_derive = "1.0.24"
serde_json = "1.0.8"
<<<<<<< HEAD
reqwest = "0.8.2"
=======
reqwest = "0.8.2"
rand = "*"
>>>>>>> ca62acd4
<|MERGE_RESOLUTION|>--- conflicted
+++ resolved
@@ -20,9 +20,5 @@
 serde = "1.0.24"
 serde_derive = "1.0.24"
 serde_json = "1.0.8"
-<<<<<<< HEAD
 reqwest = "0.8.2"
-=======
-reqwest = "0.8.2"
-rand = "*"
->>>>>>> ca62acd4
+rand = "*"